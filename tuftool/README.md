**tuftool** is a Rust command-line utility for generating and signing TUF repositories.

<<<<<<< HEAD

## Testing

Unit tests are run in the usual manner: `cargo test`.
Integration tests require working AWS credentials and are disabled by default behind a feature named `integ`.
To run all tests, including integration tests: `cargo test --features 'integ'` or `AWS_PROFILE=test-profile cargo test --features 'integ'` with specific profile.
=======
## Installing

To install the latest version of `tuftool`:

```sh
cargo install --force tuftool
```

By default, cargo installs binaries to `~/.cargo/bin`, so you will need this in your path. See the [cargo book](https://doc.rust-lang.org/cargo/commands/cargo-install.html) for more about installing Rust binary crates.

## Creating a Minimal TUF Repo

The following is an example of how you can create a TUF repository using `tuftool`.
First, create a working directory:

```sh
export WRK="${HOME}/tuftool-example"
mkdir -p "${WRK}"
```

### Create a root.json and Signing Key

For production you may want to use a service like AWS KMS, but for this example we will create keys locally as files:

```sh
# we will store our root.json in $WRK/root
mkdir "${WRK}/root"
# save the path to the root.json we are about to create, we will use it a lot
export ROOT="${WRK}/root/root.json"

# we will store our signing keys in $WRK/keys
mkdir "${WRK}/keys"

# instantiate a new root.json
tuftool root init "${ROOT}"

# set the root file's expiration date
tuftool root expire "${ROOT}" 'in 6 weeks'

# set the signing threshold for each of the standard signing roles. we are saying
# that each of the following roles must have at least 1 valid signature
tuftool root set-threshold "${ROOT}" root 1
tuftool root set-threshold "${ROOT}" snapshot 1
tuftool root set-threshold "${ROOT}" targets 1
tuftool root set-threshold "${ROOT}" timestamp 1

# create an RSA key and store it as a file. this requires openssl on your system
# this command both creates the key and adds it to root.json for the root role
tuftool root gen-rsa-key "${ROOT}" "${WRK}/keys/root.pem" --role root

# for this example we will re-use the same key for the other standard roles
tuftool root add-key "${ROOT}" "${WRK}/keys/root.pem" --role snapshot
tuftool root add-key "${ROOT}" "${WRK}/keys/root.pem" --role targets
tuftool root add-key "${ROOT}" "${WRK}/keys/root.pem" --role timestamp

# sign root.json
tuftool root sign "${ROOT}" "${WRK}/keys/root.pem"
```

### Create a new TUF Repo

Now that we have a root.json file, we can create and sign a TUF repository.

```sh
# create a directory to hold the targets that we will sign. we call this the
# 'input' directory because these are the targets that we want to put into
# our TUF repo
mkdir -p "${WRK}/input"

# create the targets that we want in our TUF repo
echo "1" > "${WRK}/input/1.txt"
echo "2" > "${WRK}/input/2.txt"

# finally, create a tuf repo!
tuftool create \
  --root "${ROOT}" \
  --key "${WRK}/keys/root.pem" \
  --add-targets "${WRK}/input" \
  --targets-expires 'in 3 weeks' \
  --targets-version 1 \
  --snapshot-expires 'in 3 weeks' \
  --snapshot-version 1 \
  --timestamp-expires 'in 1 week' \
  --timestamp-version 1 \
  --outdir "${WRK}/tuf-repo"

# you can see our signed repository's metadata here:
ls "${WRK}/tuf-repo/metadata"
# and you can see our signed repository's targets here:
ls "${WRK}/tuf-repo/targets"
```
>>>>>>> fdcb9a42
<|MERGE_RESOLUTION|>--- conflicted
+++ resolved
@@ -1,13 +1,5 @@
 **tuftool** is a Rust command-line utility for generating and signing TUF repositories.
 
-<<<<<<< HEAD
-
-## Testing
-
-Unit tests are run in the usual manner: `cargo test`.
-Integration tests require working AWS credentials and are disabled by default behind a feature named `integ`.
-To run all tests, including integration tests: `cargo test --features 'integ'` or `AWS_PROFILE=test-profile cargo test --features 'integ'` with specific profile.
-=======
 ## Installing
 
 To install the latest version of `tuftool`:
@@ -99,4 +91,9 @@
 # and you can see our signed repository's targets here:
 ls "${WRK}/tuf-repo/targets"
 ```
->>>>>>> fdcb9a42
+
+## Testing
+
+Unit tests are run in the usual manner: `cargo test`.
+Integration tests require working AWS credentials and are disabled by default behind a feature named `integ`.
+To run all tests, including integration tests: `cargo test --features 'integ'` or `AWS_PROFILE=test-profile cargo test --features 'integ'` with specific profile.